import time
from datetime import datetime
from functools import partial
from queue import Queue
from threading import Thread
from typing import Any, Callable, Dict, Generator, List, Optional, Tuple, Union

from fastapi import BackgroundTasks

from inference.core import logger
from inference.core.active_learning.middlewares import (
    NullActiveLearningMiddleware,
    ThreadingActiveLearningMiddleware,
)
from inference.core.cache import cache
from inference.core.env import (
    ACTIVE_LEARNING_ENABLED,
    API_KEY,
    DISABLE_PREPROC_AUTO_ORIENT,
    MAX_ACTIVE_MODELS,
    PREDICTIONS_QUEUE_SIZE,
    RESTART_ATTEMPT_DELAY,
)
from inference.core.exceptions import CannotInitialiseModelError
from inference.core.interfaces.camera.entities import (
    StatusUpdate,
    UpdateSeverity,
    VideoFrame,
)
from inference.core.interfaces.camera.exceptions import SourceConnectionError
from inference.core.interfaces.camera.utils import get_video_frames_generator
from inference.core.interfaces.camera.video_source import (
    BufferConsumptionStrategy,
    BufferFillingStrategy,
    VideoSource,
)
from inference.core.interfaces.stream.entities import AnyPrediction, ModelConfig
from inference.core.interfaces.stream.model_handlers.roboflow_models import (
    default_process_frame,
)
from inference.core.interfaces.stream.sinks import active_learning_sink, multi_sink
from inference.core.interfaces.stream.watchdog import (
    NullPipelineWatchdog,
    PipelineWatchDog,
)
from inference.core.managers.active_learning import BackgroundTaskActiveLearningManager
from inference.core.managers.decorators.fixed_size_cache import WithFixedSizeCache
from inference.core.registries.roboflow import RoboflowModelRegistry
from inference.models.utils import ROBOFLOW_MODEL_TYPES, get_model

INFERENCE_PIPELINE_CONTEXT = "inference_pipeline"
SOURCE_CONNECTION_ATTEMPT_FAILED_EVENT = "SOURCE_CONNECTION_ATTEMPT_FAILED"
SOURCE_CONNECTION_LOST_EVENT = "SOURCE_CONNECTION_LOST"
INFERENCE_RESULTS_DISPATCHING_ERROR_EVENT = "INFERENCE_RESULTS_DISPATCHING_ERROR"
INFERENCE_THREAD_STARTED_EVENT = "INFERENCE_THREAD_STARTED"
INFERENCE_THREAD_FINISHED_EVENT = "INFERENCE_THREAD_FINISHED"
INFERENCE_COMPLETED_EVENT = "INFERENCE_COMPLETED"
INFERENCE_ERROR_EVENT = "INFERENCE_ERROR"


class InferencePipeline:
    @classmethod
    def init(
        cls,
        video_reference: Union[str, int],
        model_id: str,
        on_prediction: Optional[Callable[[AnyPrediction, VideoFrame], None]] = None,
        api_key: Optional[str] = None,
        max_fps: Optional[Union[float, int]] = None,
        watchdog: Optional[PipelineWatchDog] = None,
        status_update_handlers: Optional[List[Callable[[StatusUpdate], None]]] = None,
        source_buffer_filling_strategy: Optional[BufferFillingStrategy] = None,
        source_buffer_consumption_strategy: Optional[BufferConsumptionStrategy] = None,
        class_agnostic_nms: Optional[bool] = None,
        confidence: Optional[float] = None,
        iou_threshold: Optional[float] = None,
        max_candidates: Optional[int] = None,
        max_detections: Optional[int] = None,
        mask_decode_mode: Optional[str] = "accurate",
        tradeoff_factor: Optional[float] = 0.0,
        active_learning_enabled: Optional[bool] = None,
<<<<<<< HEAD
        top_k: Optional[int] = None,
        video_source_properties: Optional[dict[str, float]] = None,
        **kwargs,
=======
>>>>>>> 6b72c838
    ) -> "InferencePipeline":
        """
        This class creates the abstraction for making inferences from Roboflow models against video stream.
        It allows to choose model from Roboflow platform and run predictions against
        video streams - just by the price of specifying which model to use and what to do with predictions.

        It allows to set the model post-processing parameters (via .init() or env) and intercept updates
        related to state of pipeline via `PipelineWatchDog` abstraction (although that is something probably
        useful only for advanced use-cases).

        For maximum efficiency, all separate chunks of processing: video decoding, inference, results dispatching
        are handled by separate threads.

        Given that reference to stream is passed and connectivity is lost - it attempts to re-connect with delay.

        Since version 0.9.11 it works not only for object detection models but is also compatible with stubs,
        classification, instance-segmentation and keypoint-detection models.

        Args:
            model_id (str): Name and version of model at Roboflow platform (example: "my-model/3")
            video_reference (Union[str, int]): Reference of source to be used to make predictions against.
                It can be video file path, stream URL and device (like camera) id (we handle whatever cv2 handles).
            on_prediction (Callable[AnyPrediction, VideoFrame], None]): Function to be called
                once prediction is ready - passing both decoded frame, their metadata and dict with standard
                Roboflow model prediction (different for specific types of models).
            api_key (Optional[str]): Roboflow API key - if not passed - will be looked in env under "ROBOFLOW_API_KEY"
                and "API_KEY" variables. API key, passed in some form is required.
            max_fps (Optional[Union[float, int]]): Specific value passed as this parameter will be used to
                dictate max FPS of processing. It can be useful if we wanted to run concurrent inference pipelines
                on single machine making tradeoff between number of frames and number of streams handled. Disabled
                by default.
            watchdog (Optional[PipelineWatchDog]): Implementation of class that allows profiling of
                inference pipeline - if not given null implementation (doing nothing) will be used.
            status_update_handlers (Optional[List[Callable[[StatusUpdate], None]]]): List of handlers to intercept
                status updates of all elements of the pipeline. Should be used only if detailed inspection of
                pipeline behaviour in time is needed. Please point out that handlers should be possible to be executed
                fast - otherwise they will impair pipeline performance. All errors will be logged as warnings
                without re-raising. Default: None.
            source_buffer_filling_strategy (Optional[BufferFillingStrategy]): Parameter dictating strategy for
                video stream decoding behaviour. By default - tweaked to the type of source given.
                Please find detailed explanation in docs of [`VideoSource`](../camera/video_source.py)
            source_buffer_consumption_strategy (Optional[BufferConsumptionStrategy]): Parameter dictating strategy for
                video stream frames consumption. By default - tweaked to the type of source given.
                Please find detailed explanation in docs of [`VideoSource`](../camera/video_source.py)
            class_agnostic_nms (Optional[bool]): Parameter of model post-processing. If not given - value checked in
                env variable "CLASS_AGNOSTIC_NMS" with default "False"
            confidence (Optional[float]): Parameter of model post-processing. If not given - value checked in
                env variable "CONFIDENCE" with default "0.5"
            iou_threshold (Optional[float]): Parameter of model post-processing. If not given - value checked in
                env variable "IOU_THRESHOLD" with default "0.5"
            max_candidates (Optional[int]): Parameter of model post-processing. If not given - value checked in
                env variable "MAX_CANDIDATES" with default "3000"
            max_detections (Optional[int]): Parameter of model post-processing. If not given - value checked in
                env variable "MAX_DETECTIONS" with default "300"
            mask_decode_mode: (Optional[str]): Parameter of model post-processing. If not given - model "accurate" is
                used. Applicable for instance segmentation models
            tradeoff_factor (Optional[float]): Parameter of model post-processing. If not 0.0 - model default is used.
                Applicable for instance segmentation models
            active_learning_enabled (Optional[bool]): Flag to enable / disable Active Learning middleware (setting it
                true does not guarantee any data to be collected, as data collection is controlled by Roboflow backend -
                it just enables middleware intercepting predictions). If not given, env variable
                `ACTIVE_LEARNING_ENABLED` will be used. Please point out that Active Learning will be forcefully
                disabled in a scenario when Roboflow API key is not given, as Roboflow account is required
                for this feature to be operational.
<<<<<<< HEAD
            top_k (Optional[int]): Sets the maximum number of predictions to be returned by the model. If not given,
                no limit is set.
            video_source_properties (Optional[dict[str, float]]): Optional source properties to set up the video source,
                corresponding to cv2 VideoCapture properties cv2.CAP_PROP_*. If not given, defaults for the video source will be used.
                Example valid properties are: {"frame_width": 1920, "frame_height": 1080, "fps": 30.0}
=======
>>>>>>> 6b72c838

        Other ENV variables involved in low-level configuration:
        * INFERENCE_PIPELINE_PREDICTIONS_QUEUE_SIZE - size of buffer for predictions that are ready for dispatching
        * INFERENCE_PIPELINE_RESTART_ATTEMPT_DELAY - delay for restarts on stream connection drop
        * ACTIVE_LEARNING_ENABLED - controls Active Learning middleware if explicit parameter not given

        Returns: Instance of InferencePipeline

        Throws:
            * SourceConnectionError if source cannot be connected at start, however it attempts to reconnect
                always if connection to stream is lost.
        """
        if api_key is None:
            api_key = API_KEY
        if status_update_handlers is None:
            status_update_handlers = []
        inference_config = ModelConfig.init(
            class_agnostic_nms=class_agnostic_nms,
            confidence=confidence,
            iou_threshold=iou_threshold,
            max_candidates=max_candidates,
            max_detections=max_detections,
            mask_decode_mode=mask_decode_mode,
            tradeoff_factor=tradeoff_factor,
        )
        model = get_model(model_id=model_id, api_key=api_key)
        on_video_frame = partial(
            default_process_frame, model=model, inference_config=inference_config
        )
        if watchdog is None:
            watchdog = NullPipelineWatchdog()
        status_update_handlers.append(watchdog.on_status_update)
        video_source = VideoSource.init(
            video_reference=video_reference,
            status_update_handlers=status_update_handlers,
            buffer_filling_strategy=source_buffer_filling_strategy,
            buffer_consumption_strategy=source_buffer_consumption_strategy,
            video_source_properties=video_source_properties,
        )
        watchdog.register_video_source(video_source=video_source)
        predictions_queue = Queue(maxsize=PREDICTIONS_QUEUE_SIZE)
        active_learning_middleware = NullActiveLearningMiddleware()
        if active_learning_enabled is None:
            logger.info(
                f"`active_learning_enabled` parameter not set - using env `ACTIVE_LEARNING_ENABLED` "
                f"with value: {ACTIVE_LEARNING_ENABLED}"
            )
            active_learning_enabled = ACTIVE_LEARNING_ENABLED
        if api_key is None:
            logger.info(
                f"Roboflow API key not given - Active Learning is forced to be disabled."
            )
            active_learning_enabled = False
        if active_learning_enabled is True:
            active_learning_middleware = ThreadingActiveLearningMiddleware.init(
                api_key=api_key,
                model_id=model_id,
                cache=cache,
            )
            al_sink = partial(
                active_learning_sink,
                active_learning_middleware=active_learning_middleware,
                model_type=model.task_type,
                disable_preproc_auto_orient=DISABLE_PREPROC_AUTO_ORIENT,
            )
            logger.info(
                "AL enabled - wrapping `on_prediction` with multi_sink() and active_learning_sink()"
            )
            on_prediction = partial(multi_sink, sinks=[on_prediction, al_sink])
        on_pipeline_start = active_learning_middleware.start_registration_thread
        on_pipeline_end = active_learning_middleware.stop_registration_thread
        return cls(
            on_video_frame=on_video_frame,
            video_source=video_source,
            on_prediction=on_prediction,
            max_fps=max_fps,
            predictions_queue=predictions_queue,
            watchdog=watchdog,
            status_update_handlers=status_update_handlers,
            on_pipeline_start=on_pipeline_start,
            on_pipeline_end=on_pipeline_end,
        )

    # we shall prob. generalise to zero-shot models and possibly create aliases
    # for easier use without knowledge of model ids
    @classmethod
    def init_with_yolo_world(
        cls,
        video_reference: Union[str, int],
        classes: List[str],
        model_size: str = "s",
        on_prediction: Optional[Callable[[AnyPrediction, VideoFrame], None]] = None,
        max_fps: Optional[Union[float, int]] = None,
        watchdog: Optional[PipelineWatchDog] = None,
        status_update_handlers: Optional[List[Callable[[StatusUpdate], None]]] = None,
        source_buffer_filling_strategy: Optional[BufferFillingStrategy] = None,
        source_buffer_consumption_strategy: Optional[BufferConsumptionStrategy] = None,
        class_agnostic_nms: Optional[bool] = None,
        confidence: Optional[float] = None,
        iou_threshold: Optional[float] = None,
        max_candidates: Optional[int] = None,
        max_detections: Optional[int] = None,
    ) -> "InferencePipeline":
        """
        This class creates the abstraction for making inferences from YoloWorld against video stream.
        The way of how `InferencePipeline` works is displayed in `InferencePipeline.init(...)` initializer
        method.

        Args:
            video_reference (Union[str, int]): Reference of source to be used to make predictions against.
                It can be video file path, stream URL and device (like camera) id (we handle whatever cv2 handles).
            classes (List[str]): List of classes to execute zero-shot detection against
            model_size (str): version of model - to be chosen from `s`, `m`, `l`
            on_prediction (Callable[AnyPrediction, VideoFrame], None]): Function to be called
                once prediction is ready - passing both decoded frame, their metadata and dict with standard
                Roboflow Object Detection prediction.
            max_fps (Optional[Union[float, int]]): Specific value passed as this parameter will be used to
                dictate max FPS of processing. It can be useful if we wanted to run concurrent inference pipelines
                on single machine making tradeoff between number of frames and number of streams handled. Disabled
                by default.
            watchdog (Optional[PipelineWatchDog]): Implementation of class that allows profiling of
                inference pipeline - if not given null implementation (doing nothing) will be used.
            status_update_handlers (Optional[List[Callable[[StatusUpdate], None]]]): List of handlers to intercept
                status updates of all elements of the pipeline. Should be used only if detailed inspection of
                pipeline behaviour in time is needed. Please point out that handlers should be possible to be executed
                fast - otherwise they will impair pipeline performance. All errors will be logged as warnings
                without re-raising. Default: None.
            source_buffer_filling_strategy (Optional[BufferFillingStrategy]): Parameter dictating strategy for
                video stream decoding behaviour. By default - tweaked to the type of source given.
                Please find detailed explanation in docs of [`VideoSource`](../camera/video_source.py)
            source_buffer_consumption_strategy (Optional[BufferConsumptionStrategy]): Parameter dictating strategy for
                video stream frames consumption. By default - tweaked to the type of source given.
                Please find detailed explanation in docs of [`VideoSource`](../camera/video_source.py)
            class_agnostic_nms (Optional[bool]): Parameter of model post-processing. If not given - value checked in
                env variable "CLASS_AGNOSTIC_NMS" with default "False"
            confidence (Optional[float]): Parameter of model post-processing. If not given - value checked in
                env variable "CONFIDENCE" with default "0.5"
            iou_threshold (Optional[float]): Parameter of model post-processing. If not given - value checked in
                env variable "IOU_THRESHOLD" with default "0.5"
            max_candidates (Optional[int]): Parameter of model post-processing. If not given - value checked in
                env variable "MAX_CANDIDATES" with default "3000"
            max_detections (Optional[int]): Parameter of model post-processing. If not given - value checked in
                env variable "MAX_DETECTIONS" with default "300"

        Other ENV variables involved in low-level configuration:
        * INFERENCE_PIPELINE_PREDICTIONS_QUEUE_SIZE - size of buffer for predictions that are ready for dispatching
        * INFERENCE_PIPELINE_RESTART_ATTEMPT_DELAY - delay for restarts on stream connection drop

        Returns: Instance of InferencePipeline

        Throws:
            * SourceConnectionError if source cannot be connected at start, however it attempts to reconnect
                always if connection to stream is lost.
        """
        inference_config = ModelConfig.init(
            class_agnostic_nms=class_agnostic_nms,
            confidence=confidence,
            iou_threshold=iou_threshold,
            max_candidates=max_candidates,
            max_detections=max_detections,
        )
        try:
            from inference.core.interfaces.stream.model_handlers.yolo_world import (
                build_yolo_world_inference_function,
            )

            on_video_frame = build_yolo_world_inference_function(
                model_id=f"yolo_world/{model_size}",
                classes=classes,
                inference_config=inference_config,
            )
        except ImportError as error:
            raise CannotInitialiseModelError(
                f"Could not initialise yolo_world/{model_size} due to lack of sufficient dependencies. "
                f"Use pip install inference[yolo-world] to install missing dependencies and try again."
            ) from error
        if watchdog is None:
            watchdog = NullPipelineWatchdog()
        if status_update_handlers is None:
            status_update_handlers = []
        status_update_handlers.append(watchdog.on_status_update)
        video_source = VideoSource.init(
            video_reference=video_reference,
            status_update_handlers=status_update_handlers,
            buffer_filling_strategy=source_buffer_filling_strategy,
            buffer_consumption_strategy=source_buffer_consumption_strategy,
        )
        watchdog.register_video_source(video_source=video_source)
        predictions_queue = Queue(maxsize=PREDICTIONS_QUEUE_SIZE)
        return cls(
            on_video_frame=on_video_frame,
            video_source=video_source,
            on_prediction=on_prediction,
            max_fps=max_fps,
            predictions_queue=predictions_queue,
            watchdog=watchdog,
            status_update_handlers=status_update_handlers,
        )

    @classmethod
    def init_with_workflow(
        cls,
        video_reference: Union[str, int],
        workflow_specification: dict,
        api_key: Optional[str] = None,
        image_input_name: str = "image",
        workflows_parameters: Optional[Dict[str, Any]] = None,
        on_prediction: Optional[Callable[[AnyPrediction, VideoFrame], None]] = None,
        max_fps: Optional[Union[float, int]] = None,
        watchdog: Optional[PipelineWatchDog] = None,
        status_update_handlers: Optional[List[Callable[[StatusUpdate], None]]] = None,
        source_buffer_filling_strategy: Optional[BufferFillingStrategy] = None,
        source_buffer_consumption_strategy: Optional[BufferConsumptionStrategy] = None,
    ) -> "InferencePipeline":
        """
        This class creates the abstraction for making inferences from given workflow against video stream.
        The way of how `InferencePipeline` works is displayed in `InferencePipeline.init(...)` initializer
        method.

        Args:
            video_reference (Union[str, int]): Reference of source to be used to make predictions against.
                It can be video file path, stream URL and device (like camera) id (we handle whatever cv2 handles).
            workflow_specification (dict): Valid specification of workflow. See [workflow docs](https://github.com/roboflow/inference/tree/main/inference/enterprise/workflows)
            api_key (Optional[str]): Roboflow API key - if not passed - will be looked in env under "ROBOFLOW_API_KEY"
                and "API_KEY" variables. API key, passed in some form is required.
            image_input_name (str): Name of input image defined in `workflow_specification`. `InferencePipeline` will be
                injecting video frames to workflow through that parameter name.
            workflows_parameters (Optional[Dict[str, Any]]): Dictionary with additional parameters that can be
                defined within `workflow_specification`.
            on_prediction (Callable[AnyPrediction, VideoFrame], None]): Function to be called
                once prediction is ready - passing both decoded frame, their metadata and dict with workflow output.
            max_fps (Optional[Union[float, int]]): Specific value passed as this parameter will be used to
                dictate max FPS of processing. It can be useful if we wanted to run concurrent inference pipelines
                on single machine making tradeoff between number of frames and number of streams handled. Disabled
                by default.
            watchdog (Optional[PipelineWatchDog]): Implementation of class that allows profiling of
                inference pipeline - if not given null implementation (doing nothing) will be used.
            status_update_handlers (Optional[List[Callable[[StatusUpdate], None]]]): List of handlers to intercept
                status updates of all elements of the pipeline. Should be used only if detailed inspection of
                pipeline behaviour in time is needed. Please point out that handlers should be possible to be executed
                fast - otherwise they will impair pipeline performance. All errors will be logged as warnings
                without re-raising. Default: None.
            source_buffer_filling_strategy (Optional[BufferFillingStrategy]): Parameter dictating strategy for
                video stream decoding behaviour. By default - tweaked to the type of source given.
                Please find detailed explanation in docs of [`VideoSource`](../camera/video_source.py)
            source_buffer_consumption_strategy (Optional[BufferConsumptionStrategy]): Parameter dictating strategy for
                video stream frames consumption. By default - tweaked to the type of source given.
                Please find detailed explanation in docs of [`VideoSource`](../camera/video_source.py)

        Other ENV variables involved in low-level configuration:
        * INFERENCE_PIPELINE_PREDICTIONS_QUEUE_SIZE - size of buffer for predictions that are ready for dispatching
        * INFERENCE_PIPELINE_RESTART_ATTEMPT_DELAY - delay for restarts on stream connection drop

        Returns: Instance of InferencePipeline

        Throws:
            * SourceConnectionError if source cannot be connected at start, however it attempts to reconnect
                always if connection to stream is lost.
        """
        try:
            from inference.core.interfaces.stream.model_handlers.workflows import (
                run_video_frame_through_workflow,
            )
            from inference.enterprise.workflows.complier.steps_executors.active_learning_middlewares import (
                WorkflowsActiveLearningMiddleware,
            )

            workflows_active_learning_middleware = WorkflowsActiveLearningMiddleware(
                cache=cache,
            )
            model_registry = RoboflowModelRegistry(ROBOFLOW_MODEL_TYPES)
            model_manager = BackgroundTaskActiveLearningManager(
                model_registry=model_registry, cache=cache
            )
            model_manager = WithFixedSizeCache(
                model_manager,
                max_size=MAX_ACTIVE_MODELS,
            )
            if api_key is None:
                api_key = API_KEY
            background_tasks = BackgroundTasks()
            on_video_frame = partial(
                run_video_frame_through_workflow,
                workflow_specification=workflow_specification,
                model_manager=model_manager,
                image_input_name=image_input_name,
                workflows_parameters=workflows_parameters,
                api_key=api_key,
                workflows_active_learning_middleware=workflows_active_learning_middleware,
                background_tasks=background_tasks,
            )
        except ImportError as error:
            raise CannotInitialiseModelError(
                f"Could not initialise workflow processing due to lack of dependencies required. "
                f"Please provide an issue report under https://github.com/roboflow/inference/issues"
            ) from error
        if watchdog is None:
            watchdog = NullPipelineWatchdog()
        if status_update_handlers is None:
            status_update_handlers = []
        status_update_handlers.append(watchdog.on_status_update)
        video_source = VideoSource.init(
            video_reference=video_reference,
            status_update_handlers=status_update_handlers,
            buffer_filling_strategy=source_buffer_filling_strategy,
            buffer_consumption_strategy=source_buffer_consumption_strategy,
        )
        watchdog.register_video_source(video_source=video_source)
        predictions_queue = Queue(maxsize=PREDICTIONS_QUEUE_SIZE)
        return cls(
            on_video_frame=on_video_frame,
            video_source=video_source,
            predictions_queue=predictions_queue,
            watchdog=watchdog,
            status_update_handlers=status_update_handlers,
            on_prediction=on_prediction,
            max_fps=max_fps,
        )

    @classmethod
    def init_with_custom_logic(
        cls,
        video_reference: Union[str, int],
        on_video_frame: Callable[[VideoFrame], AnyPrediction],
        on_prediction: Optional[Callable[[AnyPrediction, VideoFrame], None]] = None,
        on_pipeline_start: Optional[Callable[[], None]] = None,
        on_pipeline_end: Optional[Callable[[], None]] = None,
        max_fps: Optional[Union[float, int]] = None,
        watchdog: Optional[PipelineWatchDog] = None,
        status_update_handlers: Optional[List[Callable[[StatusUpdate], None]]] = None,
        source_buffer_filling_strategy: Optional[BufferFillingStrategy] = None,
        source_buffer_consumption_strategy: Optional[BufferConsumptionStrategy] = None,
    ) -> "InferencePipeline":
        """
        This class creates the abstraction for making inferences from given workflow against video stream.
        The way of how `InferencePipeline` works is displayed in `InferencePipeline.init(...)` initialiser
        method.

        Args:
            video_reference (Union[str, int]): Reference of source to be used to make predictions against.
                It can be video file path, stream URL and device (like camera) id (we handle whatever cv2 handles).
            on_video_frame (Callable[[VideoFrame], AnyPrediction]): function supposed to make prediction (or do another
                kind of custom processing according to your will). Accept `VideoFrame` object and is supposed
                to return dictionary with results of any kind.
            on_prediction (Callable[AnyPrediction, VideoFrame], None]): Function to be called
                once prediction is ready - passing both decoded frame, their metadata and dict with output from your
                custom callable `on_video_frame(...)`. Logic here must be adjusted to the output of `on_video_frame`.
            on_pipeline_start (Optional[Callable[[], None]]): Optional (parameter-free) function to be called
                whenever pipeline starts
            on_pipeline_end (Optional[Callable[[], None]]): Optional (parameter-free) function to be called
                whenever pipeline ends
            max_fps (Optional[Union[float, int]]): Specific value passed as this parameter will be used to
                dictate max FPS of processing. It can be useful if we wanted to run concurrent inference pipelines
                on single machine making tradeoff between number of frames and number of streams handled. Disabled
                by default.
            watchdog (Optional[PipelineWatchDog]): Implementation of class that allows profiling of
                inference pipeline - if not given null implementation (doing nothing) will be used.
            status_update_handlers (Optional[List[Callable[[StatusUpdate], None]]]): List of handlers to intercept
                status updates of all elements of the pipeline. Should be used only if detailed inspection of
                pipeline behaviour in time is needed. Please point out that handlers should be possible to be executed
                fast - otherwise they will impair pipeline performance. All errors will be logged as warnings
                without re-raising. Default: None.
            source_buffer_filling_strategy (Optional[BufferFillingStrategy]): Parameter dictating strategy for
                video stream decoding behaviour. By default - tweaked to the type of source given.
                Please find detailed explanation in docs of [`VideoSource`](../camera/video_source.py)
            source_buffer_consumption_strategy (Optional[BufferConsumptionStrategy]): Parameter dictating strategy for
                video stream frames consumption. By default - tweaked to the type of source given.
                Please find detailed explanation in docs of [`VideoSource`](../camera/video_source.py)

        Other ENV variables involved in low-level configuration:
        * INFERENCE_PIPELINE_PREDICTIONS_QUEUE_SIZE - size of buffer for predictions that are ready for dispatching
        * INFERENCE_PIPELINE_RESTART_ATTEMPT_DELAY - delay for restarts on stream connection drop

        Returns: Instance of InferencePipeline

        Throws:
            * SourceConnectionError if source cannot be connected at start, however it attempts to reconnect
                always if connection to stream is lost.
        """
        if watchdog is None:
            watchdog = NullPipelineWatchdog()
        if status_update_handlers is None:
            status_update_handlers = []
        status_update_handlers.append(watchdog.on_status_update)
        video_source = VideoSource.init(
            video_reference=video_reference,
            status_update_handlers=status_update_handlers,
            buffer_filling_strategy=source_buffer_filling_strategy,
            buffer_consumption_strategy=source_buffer_consumption_strategy,
        )
        watchdog.register_video_source(video_source=video_source)
        predictions_queue = Queue(maxsize=PREDICTIONS_QUEUE_SIZE)
        return cls(
            on_video_frame=on_video_frame,
            video_source=video_source,
            predictions_queue=predictions_queue,
            watchdog=watchdog,
            status_update_handlers=status_update_handlers,
            on_prediction=on_prediction,
            max_fps=max_fps,
            on_pipeline_start=on_pipeline_start,
            on_pipeline_end=on_pipeline_end,
        )

    def __init__(
        self,
        on_video_frame: Callable[[VideoFrame], AnyPrediction],
        video_source: VideoSource,
        predictions_queue: Queue,
        watchdog: PipelineWatchDog,
        status_update_handlers: List[Callable[[StatusUpdate], None]],
        on_prediction: Optional[Callable[[AnyPrediction, VideoFrame], None]] = None,
        on_pipeline_start: Optional[Callable[[], None]] = None,
        on_pipeline_end: Optional[Callable[[], None]] = None,
        max_fps: Optional[float] = None,
    ):
        self._on_video_frame = on_video_frame
        self._video_source = video_source
        self._on_prediction = on_prediction
        self._max_fps = max_fps
        self._predictions_queue = predictions_queue
        self._watchdog = watchdog
        self._command_handler_thread: Optional[Thread] = None
        self._inference_thread: Optional[Thread] = None
        self._dispatching_thread: Optional[Thread] = None
        self._stop = False
        self._camera_restart_ongoing = False
        self._status_update_handlers = status_update_handlers
        self._on_pipeline_start = on_pipeline_start
        self._on_pipeline_end = on_pipeline_end

    def start(self, use_main_thread: bool = True) -> None:
        self._stop = False
        self._inference_thread = Thread(target=self._execute_inference)
        self._inference_thread.start()
        if self._on_pipeline_start is not None:
            self._on_pipeline_start()
        if use_main_thread:
            self._dispatch_inference_results()
        else:
            self._dispatching_thread = Thread(target=self._dispatch_inference_results)
            self._dispatching_thread.start()

    def terminate(self) -> None:
        self._stop = True
        self._video_source.terminate()

    def pause_stream(self) -> None:
        self._video_source.pause()

    def mute_stream(self) -> None:
        self._video_source.mute()

    def resume_stream(self) -> None:
        self._video_source.resume()

    def join(self) -> None:
        if self._inference_thread is not None:
            self._inference_thread.join()
            self._inference_thread = None
        if self._dispatching_thread is not None:
            self._dispatching_thread.join()
            self._dispatching_thread = None
        if self._on_pipeline_end is not None:
            self._on_pipeline_end()

    def _execute_inference(self) -> None:
        send_inference_pipeline_status_update(
            severity=UpdateSeverity.INFO,
            event_type=INFERENCE_THREAD_STARTED_EVENT,
            status_update_handlers=self._status_update_handlers,
        )
        logger.info(f"Inference thread started")
        try:
            for video_frame in self._generate_frames():
                self._watchdog.on_model_inference_started(
                    frame_timestamp=video_frame.frame_timestamp,
                    frame_id=video_frame.frame_id,
                )
                predictions = self._on_video_frame(video_frame)
                self._watchdog.on_model_prediction_ready(
                    frame_timestamp=video_frame.frame_timestamp,
                    frame_id=video_frame.frame_id,
                )
                self._predictions_queue.put((predictions, video_frame))
                send_inference_pipeline_status_update(
                    severity=UpdateSeverity.DEBUG,
                    event_type=INFERENCE_COMPLETED_EVENT,
                    payload={
                        "frame_id": video_frame.frame_id,
                        "frame_timestamp": video_frame.frame_timestamp,
                    },
                    status_update_handlers=self._status_update_handlers,
                )

        except Exception as error:
            payload = {
                "error_type": error.__class__.__name__,
                "error_message": str(error),
                "error_context": "inference_thread",
            }
            send_inference_pipeline_status_update(
                severity=UpdateSeverity.ERROR,
                event_type=INFERENCE_ERROR_EVENT,
                payload=payload,
                status_update_handlers=self._status_update_handlers,
            )
            logger.exception(f"Encountered inference error: {error}")
        finally:
            self._predictions_queue.put(None)
            send_inference_pipeline_status_update(
                severity=UpdateSeverity.INFO,
                event_type=INFERENCE_THREAD_FINISHED_EVENT,
                status_update_handlers=self._status_update_handlers,
            )
            logger.info(f"Inference thread finished")

    def _dispatch_inference_results(self) -> None:
        while True:
            inference_results: Optional[Tuple[dict, VideoFrame]] = (
                self._predictions_queue.get()
            )
            if inference_results is None:
                self._predictions_queue.task_done()
                break
            predictions, video_frame = inference_results
            if self._on_prediction is not None:
                try:
                    self._on_prediction(predictions, video_frame)
                except Exception as error:
                    payload = {
                        "error_type": error.__class__.__name__,
                        "error_message": str(error),
                        "error_context": "inference_results_dispatching",
                    }
                    send_inference_pipeline_status_update(
                        severity=UpdateSeverity.ERROR,
                        event_type=INFERENCE_RESULTS_DISPATCHING_ERROR_EVENT,
                        payload=payload,
                        status_update_handlers=self._status_update_handlers,
                    )
                    logger.warning(f"Error in results dispatching - {error}")
            self._predictions_queue.task_done()

    def _generate_frames(
        self,
    ) -> Generator[VideoFrame, None, None]:
        self._video_source.start()
        while True:
            source_properties = self._video_source.describe_source().source_properties
            if source_properties is None:
                break
            allow_reconnect = not source_properties.is_file
            yield from get_video_frames_generator(
                video=self._video_source, max_fps=self._max_fps
            )
            if not allow_reconnect:
                self.terminate()
                break
            if self._stop:
                break
            logger.warning(f"Lost connection with video source.")
            send_inference_pipeline_status_update(
                severity=UpdateSeverity.WARNING,
                event_type=SOURCE_CONNECTION_LOST_EVENT,
                payload={
                    "source_reference": self._video_source.describe_source().source_reference
                },
                status_update_handlers=self._status_update_handlers,
            )
            self._attempt_restart()

    def _attempt_restart(self) -> None:
        succeeded = False
        while not self._stop and not succeeded:
            try:
                self._video_source.restart()
                succeeded = True
            except SourceConnectionError as error:
                payload = {
                    "error_type": error.__class__.__name__,
                    "error_message": str(error),
                    "error_context": "video_frames_generator",
                }
                send_inference_pipeline_status_update(
                    severity=UpdateSeverity.WARNING,
                    event_type=SOURCE_CONNECTION_ATTEMPT_FAILED_EVENT,
                    payload=payload,
                    status_update_handlers=self._status_update_handlers,
                )
                logger.warning(
                    f"Could not connect to video source. Retrying in {RESTART_ATTEMPT_DELAY}s..."
                )
                time.sleep(RESTART_ATTEMPT_DELAY)


def send_inference_pipeline_status_update(
    severity: UpdateSeverity,
    event_type: str,
    status_update_handlers: List[Callable[[StatusUpdate], None]],
    payload: Optional[dict] = None,
    sub_context: Optional[str] = None,
) -> None:
    if payload is None:
        payload = {}
    context = INFERENCE_PIPELINE_CONTEXT
    if sub_context is not None:
        context = f"{context}.{sub_context}"
    status_update = StatusUpdate(
        timestamp=datetime.now(),
        severity=severity,
        event_type=event_type,
        payload=payload,
        context=context,
    )
    for handler in status_update_handlers:
        try:
            handler(status_update)
        except Exception as error:
            logger.warning(f"Could not execute handler update. Cause: {error}")<|MERGE_RESOLUTION|>--- conflicted
+++ resolved
@@ -79,12 +79,7 @@
         mask_decode_mode: Optional[str] = "accurate",
         tradeoff_factor: Optional[float] = 0.0,
         active_learning_enabled: Optional[bool] = None,
-<<<<<<< HEAD
-        top_k: Optional[int] = None,
         video_source_properties: Optional[dict[str, float]] = None,
-        **kwargs,
-=======
->>>>>>> 6b72c838
     ) -> "InferencePipeline":
         """
         This class creates the abstraction for making inferences from Roboflow models against video stream.
@@ -149,14 +144,11 @@
                 `ACTIVE_LEARNING_ENABLED` will be used. Please point out that Active Learning will be forcefully
                 disabled in a scenario when Roboflow API key is not given, as Roboflow account is required
                 for this feature to be operational.
-<<<<<<< HEAD
-            top_k (Optional[int]): Sets the maximum number of predictions to be returned by the model. If not given,
-                no limit is set.
             video_source_properties (Optional[dict[str, float]]): Optional source properties to set up the video source,
-                corresponding to cv2 VideoCapture properties cv2.CAP_PROP_*. If not given, defaults for the video source will be used.
+                corresponding to cv2 VideoCapture properties cv2.CAP_PROP_*. If not given, defaults for the video source
+                will be used.
                 Example valid properties are: {"frame_width": 1920, "frame_height": 1080, "fps": 30.0}
-=======
->>>>>>> 6b72c838
+
 
         Other ENV variables involved in low-level configuration:
         * INFERENCE_PIPELINE_PREDICTIONS_QUEUE_SIZE - size of buffer for predictions that are ready for dispatching
