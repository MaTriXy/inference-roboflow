import os
from typing import Optional, Tuple, Union

from inference.core.entities.types import DatasetID, ModelType, TaskType, VersionID
from inference.core.env import MODEL_CACHE_DIR
from inference.core.exceptions import InvalidModelIDError, ModelNotRecognisedError
from inference.core.logger import logger
from inference.core.models.base import Model
from inference.core.registries.base import ModelRegistry
from inference.core.roboflow_api import (
    MODEL_TYPE_KEY,
    PROJECT_TASK_TYPE_KEY,
    get_roboflow_dataset_type,
    get_roboflow_model_type,
    get_roboflow_workspace,
)
from inference.core.utils.file_system import dump_json, read_json

GENERIC_MODELS = {
    "clip": ("embed", "clip"),
    "sam": ("embed", "sam"),
    "gaze": ("gaze", "l2cs"),
    "doctr": ("ocr", "doctr"),
}


class RoboflowModelRegistry(ModelRegistry):
    """A Roboflow-specific model registry which gets the model type using the model id,
    then returns a model class based on the model type.
    """

    def get_model(self, model_id: str, api_key: str) -> Model:
        """Returns the model class based on the given model id and API key.

        Args:
            model_id (str): The ID of the model to be retrieved.
            api_key (str): The API key used to authenticate.

        Returns:
            Model: The model class corresponding to the given model ID and type.

        Raises:
            ModelNotRecognisedError: If the model type is not supported or found.
        """
        model_type = get_model_type(model_id, api_key)
        if model_type not in self.registry_dict:
            raise ModelNotRecognisedError(f"Model type not supported: {model_type}")
        return self.registry_dict[model_type]


def get_model_type(model_id: str, api_key: str) -> Tuple[TaskType, ModelType]:
    """Retrieves the model type based on the given model ID and API key.

    Args:
        model_id (str): The ID of the model.
        api_key (str): The API key used to authenticate.

    Returns:
        tuple: The project task type and the model type.

    Raises:
        WorkspaceLoadError: If the workspace could not be loaded or if the API key is invalid.
        DatasetLoadError: If the dataset could not be loaded due to invalid ID, workspace ID or version ID.
        MissingDefaultModelError: If default model is not configured and API does not provide this info
        MalformedRoboflowAPIResponseError: Roboflow API responds in invalid format.
    """
<<<<<<< HEAD
    dataset_id = model_id.split("/")[0]
    version_id = model_id.split("/")[1]

    if dataset_id == "clip":
        return "embed", "clip"
    elif dataset_id == "sam":
        return "embed", "sam"
    elif dataset_id == "gaze":
        return "gaze", "l2cs"
    elif dataset_id == "groundingdino":
        return "object-detection", "groundingdino"
=======
    dataset_id, version_id = get_model_id_chunks(model_id=model_id)
    if dataset_id in GENERIC_MODELS:
        logger.debug(f"Loading generic model: {dataset_id}.")
        return GENERIC_MODELS[dataset_id]
    cached_metadata = get_model_metadata_from_cache(
        dataset_id=dataset_id, version_id=version_id
    )
    if cached_metadata is not None:
        return cached_metadata[0], cached_metadata[1]
    workspace_id = get_roboflow_workspace(api_key=api_key)
    project_task_type = get_roboflow_dataset_type(
        api_key=api_key, workspace_id=workspace_id, dataset_id=dataset_id
    )
    model_type = get_roboflow_model_type(
        api_key=api_key,
        workspace_id=workspace_id,
        dataset_id=dataset_id,
        version_id=version_id,
        project_task_type=project_task_type,
    )
    save_model_metadata_in_cache(
        dataset_id=dataset_id,
        version_id=version_id,
        project_task_type=project_task_type,
        model_type=model_type,
    )
    return project_task_type, model_type
>>>>>>> 1062a3fa


def get_model_id_chunks(model_id: str) -> Tuple[DatasetID, VersionID]:
    model_id_chunks = model_id.split("/")
    if len(model_id_chunks) != 2:
        raise InvalidModelIDError(f"Model ID: `{model_id}` is invalid.")
    return model_id_chunks[0], model_id_chunks[1]


def get_model_metadata_from_cache(
    dataset_id: str, version_id: str
) -> Optional[Tuple[TaskType, ModelType]]:
    model_type_cache_path = construct_model_type_cache_path(
        dataset_id=dataset_id, version_id=version_id
    )
    if not os.path.isfile(model_type_cache_path):
        return None
    try:
        model_metadata = read_json(path=model_type_cache_path)
        if model_metadata_content_is_invalid(content=model_metadata):
            return None
        return model_metadata[PROJECT_TASK_TYPE_KEY], model_metadata[MODEL_TYPE_KEY]
    except ValueError as e:
        logger.warning(
            f"Could not load model description from cache under path: {model_type_cache_path} - decoding issue: {e}."
        )
        return None


def model_metadata_content_is_invalid(content: Optional[Union[list, dict]]) -> bool:
    if content is None:
        logger.warning("Empty model metadata file encountered in cache.")
        return True
    if not issubclass(type(content), dict):
        logger.warning("Malformed file encountered in cache.")
        return True
    if PROJECT_TASK_TYPE_KEY not in content or MODEL_TYPE_KEY not in content:
        logger.warning(
            f"Could not find one of required keys {PROJECT_TASK_TYPE_KEY} or {MODEL_TYPE_KEY} in cache."
        )
        return True
    return False


def save_model_metadata_in_cache(
    dataset_id: DatasetID,
    version_id: VersionID,
    project_task_type: TaskType,
    model_type: ModelType,
) -> None:
    model_type_cache_path = construct_model_type_cache_path(
        dataset_id=dataset_id, version_id=version_id
    )
    metadata = {PROJECT_TASK_TYPE_KEY: project_task_type, MODEL_TYPE_KEY: model_type}
    dump_json(
        path=model_type_cache_path, content=metadata, allow_override=True, indent=4
    )


def construct_model_type_cache_path(dataset_id: str, version_id: str) -> str:
    cache_dir = os.path.join(MODEL_CACHE_DIR, dataset_id, version_id)
    return os.path.join(cache_dir, "model_type.json")<|MERGE_RESOLUTION|>--- conflicted
+++ resolved
@@ -64,19 +64,6 @@
         MissingDefaultModelError: If default model is not configured and API does not provide this info
         MalformedRoboflowAPIResponseError: Roboflow API responds in invalid format.
     """
-<<<<<<< HEAD
-    dataset_id = model_id.split("/")[0]
-    version_id = model_id.split("/")[1]
-
-    if dataset_id == "clip":
-        return "embed", "clip"
-    elif dataset_id == "sam":
-        return "embed", "sam"
-    elif dataset_id == "gaze":
-        return "gaze", "l2cs"
-    elif dataset_id == "groundingdino":
-        return "object-detection", "groundingdino"
-=======
     dataset_id, version_id = get_model_id_chunks(model_id=model_id)
     if dataset_id in GENERIC_MODELS:
         logger.debug(f"Loading generic model: {dataset_id}.")
@@ -104,7 +91,6 @@
         model_type=model_type,
     )
     return project_task_type, model_type
->>>>>>> 1062a3fa
 
 
 def get_model_id_chunks(model_id: str) -> Tuple[DatasetID, VersionID]:
