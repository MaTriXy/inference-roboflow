--- conflicted
+++ resolved
@@ -118,16 +118,7 @@
                     request.image.value = str(request.image.value)
                 cache.zadd(
                     f"inference:{GLOBAL_INFERENCE_SERVER_ID}:{model_id}",
-<<<<<<< HEAD
                     value=to_cachable_inference_item(request, rtn_val),
-=======
-                    value={
-                        "request": jsonable_encoder(
-                            request.dict(exclude={"image", "subject", "prompt"})
-                        ),
-                        "response": jsonable_encoder(rtn_val),
-                    },
->>>>>>> 3abf9ed0
                     score=finish_time,
                     expire=METRICS_INTERVAL * 2,
                 )
