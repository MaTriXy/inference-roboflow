--- conflicted
+++ resolved
@@ -68,17 +68,8 @@
         if model_id not in self:
             raise InferenceModelNotFound(f"Model with id {model_id} not loaded.")
 
-<<<<<<< HEAD
-    async def model_infer(self, model_id: str, request: InferenceRequest):
-        self.check_for_model(model_id)
-        return self._models[model_id].infer_from_request(request)
-
     async def infer_from_request(
-        self, model_id: str, request: InferenceRequest
-=======
-    def infer_from_request(
         self, model_id: str, request: InferenceRequest, **kwargs
->>>>>>> 7a4a3d7e
     ) -> InferenceResponse:
         """Runs inference on the specified model with the given request.
 
@@ -89,9 +80,10 @@
         Returns:
             InferenceResponse: The response from the inference.
         """
-        self.check_for_model(model_id)
         try:
-            rtn_val = await self.model_infer(model_id, request)
+            rtn_val = await self.model_infer(
+                model_id=model_id, request=request, **kwargs
+            )
             finish_time = time.time()
             if not DISABLE_INFERENCE_CACHE:
                 cache.zadd(
@@ -129,6 +121,10 @@
                     expire=METRICS_INTERVAL * 2,
                 )
             raise
+
+    async def model_infer(self, model_id: str, request: InferenceRequest, **kwargs):
+        self.check_for_model(model_id)
+        return self._models[model_id].infer_from_request(request)
 
     def make_response(
         self, model_id: str, predictions: List[List[float]], *args, **kwargs
