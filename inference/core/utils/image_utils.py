import os
import pickle
import re
from enum import Enum
from io import BytesIO
from typing import Any, Optional, Tuple, Union

import cv2
import numpy as np
import pybase64
import requests
from _io import _IOBase
from PIL import Image
from requests import RequestException

from inference.core.entities.requests.inference import InferenceRequestImage
from inference.core.env import ALLOW_NUMPY_INPUT
from inference.core.exceptions import (
    InputFormatInferenceFailed,
    InputImageLoadError,
    InvalidImageTypeDeclared,
    InvalidNumpyInput,
)

BASE64_DATA_TYPE_PATTERN = re.compile(r"^data:image\/[a-z]+;base64,")


class ImageType(Enum):
    BASE64 = "base64"
    FILE = "file"
    MULTIPART = "multipart"
    NUMPY = "numpy"
    PILLOW = "pil"
    URL = "url"


def load_image_rgb(value: Any, disable_preproc_auto_orient: bool = False) -> np.ndarray:
    np_image, is_bgr = load_image(
        value=value, disable_preproc_auto_orient=disable_preproc_auto_orient
    )
    if is_bgr:
        np_image = cv2.cvtColor(np_image, cv2.COLOR_BGR2RGB)
    return np_image


def load_image(
    value: Any,
    disable_preproc_auto_orient: bool = False,
) -> Tuple[np.ndarray, bool]:
    """Loads an image based on the specified type and value.

    Args:
        value (Any): Image value which could be an instance of InferenceRequestImage,
            a dict with 'type' and 'value' keys, or inferred based on the value's content.

    Returns:
        Image.Image: The loaded PIL image, converted to RGB.

    Raises:
        NotImplementedError: If the specified image type is not supported.
        InvalidNumpyInput: If the numpy input method is used and the input data is invalid.
    """
    cv_imread_flags = choose_image_decoding_flags(
        disable_preproc_auto_orient=disable_preproc_auto_orient
    )
    value, image_type = extract_image_payload_and_type(value=value)
    if image_type is not None:
        np_image, is_bgr = load_image_with_known_type(
            value=value,
            image_type=image_type,
            cv_imread_flags=cv_imread_flags,
        )
    else:
        np_image, is_bgr = load_image_with_inferred_type(
            value, cv_imread_flags=cv_imread_flags
        )
    np_image = convert_gray_image_to_bgr(image=np_image)
    return np_image, is_bgr


def choose_image_decoding_flags(disable_preproc_auto_orient: bool) -> int:
    cv_imread_flags = cv2.IMREAD_COLOR
    if disable_preproc_auto_orient:
        cv_imread_flags = cv_imread_flags | cv2.IMREAD_IGNORE_ORIENTATION
    return cv_imread_flags


def extract_image_payload_and_type(value: Any) -> Tuple[Any, Optional[ImageType]]:
    image_type = None
    if issubclass(type(value), InferenceRequestImage):
        image_type = value.type
        value = value.value
    elif issubclass(type(value), dict):
        image_type = value.get("type")
        value = value.get("value")
    allowed_payload_types = {e.value for e in ImageType}
    if image_type is None:
        return value, image_type
    if image_type.lower() not in allowed_payload_types:
        raise InvalidImageTypeDeclared(
            f"Declared image type: {value} which is not in allowed types: {allowed_payload_types}."
        )
    return value, ImageType(image_type.lower())


def load_image_with_known_type(
    value: Any,
    image_type: ImageType,
    cv_imread_flags: int = cv2.IMREAD_COLOR,
) -> Tuple[np.ndarray, bool]:
    if image_type is ImageType.NUMPY and not ALLOW_NUMPY_INPUT:
        raise InvalidImageTypeDeclared(
            f"NumPy image type is not supported in this configuration of `inference`."
        )
    loader = IMAGE_LOADERS[image_type]
    is_bgr = True if image_type is not ImageType.PILLOW else False
    image = loader(value, cv_imread_flags)
    return image, is_bgr


def load_image_with_inferred_type(
    value: Any,
    cv_imread_flags: int = cv2.IMREAD_COLOR,
) -> Tuple[np.ndarray, bool]:
    """Tries to infer the image type from the value and loads it.

    Args:
        value (Any): Image value to infer and load.

    Returns:
        Image.Image: The loaded PIL image.

    Raises:
        NotImplementedError: If the image type could not be inferred.
    """
    if isinstance(value, (np.ndarray, np.generic)):
        validate_numpy_image(data=value)
        return value, True
    elif isinstance(value, Image.Image):
        return np.asarray(value.convert("RGB")), False
    elif isinstance(value, str) and (value.startswith("http")):
        return load_image_from_url(value=value, cv_imread_flags=cv_imread_flags), True
    elif isinstance(value, str) and os.path.isfile(value):
        return cv2.imread(value, cv_imread_flags), True
    else:
        return attempt_loading_image_from_string(
            value=value, cv_imread_flags=cv_imread_flags
        )


def attempt_loading_image_from_string(
    value: Union[str, bytes, bytearray, _IOBase],
    cv_imread_flags: int = cv2.IMREAD_COLOR,
) -> Tuple[np.ndarray, bool]:
    try:
        return load_image_base64(value=value, cv_imread_flags=cv_imread_flags), True
    except:
        pass
    try:
        return (
            load_image_from_encoded_bytes(value=value, cv_imread_flags=cv_imread_flags),
            True,
        )
    except:
        pass
    try:
        return (
            load_image_from_buffer(value=value, cv_imread_flags=cv_imread_flags),
            True,
        )
    except:
        pass
    try:
        return load_image_from_numpy_str(value=value), True
    except InvalidNumpyInput as error:
        raise InputFormatInferenceFailed(
            "Input image format could not be inferred from string."
        ) from error


def load_image_base64(
    value: Union[str, bytes], cv_imread_flags=cv2.IMREAD_COLOR
) -> np.ndarray:
    """Loads an image from a base64 encoded string using OpenCV.

    Args:
        value (str): Base64 encoded string representing the image.

    Returns:
        np.ndarray: The loaded image as a numpy array.
    """
    # New routes accept images via json body (str), legacy routes accept bytes which need to be decoded as strings
    if not isinstance(value, str):
        value = value.decode("utf-8")
    value = BASE64_DATA_TYPE_PATTERN.sub("", value)
    value = pybase64.b64decode(value)
    image_np = np.frombuffer(value, np.uint8)
    result = cv2.imdecode(image_np, cv_imread_flags)
    if result is None:
        raise InputImageLoadError("Could not load valid image from base64 string.")
    return result


def load_image_from_buffer(
    value: _IOBase,
    cv_imread_flags: int = cv2.IMREAD_COLOR,
) -> np.ndarray:
    """Loads an image from a multipart-encoded input.

    Args:
        value (Any): Multipart-encoded input representing the image.

    Returns:
        Image.Image: The loaded PIL image.
    """
    value.seek(0)
    image_np = np.frombuffer(value.read(), np.uint8)
    result = cv2.imdecode(image_np, cv_imread_flags)
    if result is None:
        raise InputImageLoadError("Could not load valid image from buffer.")
    return result


def load_image_from_numpy_str(value: bytes) -> np.ndarray:
    """Loads an image from a numpy array string.

    Args:
        value (str): String representing the numpy array of the image.

    Returns:
        Image.Image: The loaded PIL image.

    Raises:
        InvalidNumpyInput: If the numpy data is invalid.
    """
    try:
        data = pickle.loads(value)
    except (EOFError, TypeError, pickle.UnpicklingError) as error:
        raise InvalidNumpyInput(
            f"Could not unpickle image data. Cause: {error}"
        ) from error
    validate_numpy_image(data=data)
    return data


def validate_numpy_image(data: np.ndarray) -> None:
    if not issubclass(type(data), np.ndarray):
        raise InvalidNumpyInput(
            f"Data provided as input could not be decoded into np.ndarray object."
        )
    if len(data.shape) != 3 and len(data.shape) != 2:
        raise InvalidNumpyInput(
            f"For image given as np.ndarray expected 2 or 3 dimensions, got {len(data.shape)} dimensions."
        )
    if data.shape[-1] != 3 and data.shape[-1] != 1:
        raise InvalidNumpyInput(
            f"For image given as np.ndarray expected 1 or 3 channels, got {data.shape[-1]} channels."
        )
    if np.max(data) > 255 or np.min(data) < 0:
        raise InvalidNumpyInput(
            f"For image given as np.ndarray expected values between 0 and 255, got values between "
            f"{np.min(data)} and {np.max(data)}."
        )


def load_image_from_url(
    value: str, cv_imread_flags: int = cv2.IMREAD_COLOR
) -> np.ndarray:
    """Loads an image from a given URL.

    Args:
        value (str): URL of the image.

    Returns:
        Image.Image: The loaded PIL image.
    """
<<<<<<< HEAD
    response = requests.get(value, stream=True)
    image_np = np.asarray(bytearray(response.content), dtype=np.uint8)
    return cv2.imdecode(image_np, cv_imread_flags)

def xyxy_to_xywh(xyxy):
    """Converts xyxy coordinates to xywh.

    Args:
        xyxy (list): xyxy coordinates.
    
    Returns:
        list: The coordinates in xywh format.
    """
=======
    try:
        response = requests.get(value, stream=True)
        response.raise_for_status()
        return load_image_from_encoded_bytes(
            value=response.content, cv_imread_flags=cv_imread_flags
        )
    except (RequestException, ConnectionError) as error:
        raise InputImageLoadError(
            f"Error while loading image from url: {value}. Details: {error}"
        )


def load_image_from_encoded_bytes(
    value: bytes, cv_imread_flags: int = cv2.IMREAD_COLOR
) -> np.ndarray:
    image_np = np.asarray(bytearray(value), dtype=np.uint8)
    image = cv2.imdecode(image_np, cv_imread_flags)
    if image is None:
        raise InputImageLoadError(
            f"Could not parse response content from url {value} into image."
        )
    return image


IMAGE_LOADERS = {
    ImageType.BASE64: load_image_base64,
    ImageType.FILE: cv2.imread,
    ImageType.MULTIPART: load_image_from_buffer,
    ImageType.NUMPY: lambda v, _: load_image_from_numpy_str(v),
    ImageType.PILLOW: lambda v, _: np.asarray(v.convert("RGB")),
    ImageType.URL: load_image_from_url,
}


def convert_gray_image_to_bgr(image: np.ndarray) -> np.ndarray:
    if len(image.shape) == 2 or image.shape[2] == 1:
        image = cv2.cvtColor(image, cv2.COLOR_GRAY2BGR)
    return image


def np_image_to_base64(image: np.ndarray) -> bytes:
    image = Image.fromarray(image)
    with BytesIO() as buffer:
        image = image.convert("RGB")
        image.save(buffer, format="JPEG")
        buffer.seek(0)
        return buffer.getvalue()


def xyxy_to_xywh(xyxy):
>>>>>>> 1062a3fa
    x_temp = (xyxy[0] + xyxy[2]) / 2
    y_temp = (xyxy[1] + xyxy[3]) / 2
    w_temp = abs(xyxy[0] - xyxy[2])
    h_temp = abs(xyxy[1] - xyxy[3])
<<<<<<< HEAD
    
=======

>>>>>>> 1062a3fa
    return [int(x_temp), int(y_temp), int(w_temp), int(h_temp)]<|MERGE_RESOLUTION|>--- conflicted
+++ resolved
@@ -274,21 +274,6 @@
     Returns:
         Image.Image: The loaded PIL image.
     """
-<<<<<<< HEAD
-    response = requests.get(value, stream=True)
-    image_np = np.asarray(bytearray(response.content), dtype=np.uint8)
-    return cv2.imdecode(image_np, cv_imread_flags)
-
-def xyxy_to_xywh(xyxy):
-    """Converts xyxy coordinates to xywh.
-
-    Args:
-        xyxy (list): xyxy coordinates.
-    
-    Returns:
-        list: The coordinates in xywh format.
-    """
-=======
     try:
         response = requests.get(value, stream=True)
         response.raise_for_status()
@@ -339,14 +324,9 @@
 
 
 def xyxy_to_xywh(xyxy):
->>>>>>> 1062a3fa
     x_temp = (xyxy[0] + xyxy[2]) / 2
     y_temp = (xyxy[1] + xyxy[3]) / 2
     w_temp = abs(xyxy[0] - xyxy[2])
     h_temp = abs(xyxy[1] - xyxy[3])
-<<<<<<< HEAD
-    
-=======
-
->>>>>>> 1062a3fa
+
     return [int(x_temp), int(y_temp), int(w_temp), int(h_temp)]