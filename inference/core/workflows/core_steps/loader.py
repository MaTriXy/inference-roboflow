from typing import List, Type

from inference.core.cache import cache
from inference.core.env import API_KEY, WORKFLOWS_STEP_EXECUTION_MODE
from inference.core.workflows.core_steps.common.entities import StepExecutionMode
from inference.core.workflows.core_steps.flow_control.continue_if.v1 import (
    ContinueIfBlockV1,
)
from inference.core.workflows.core_steps.formatters.expression.v1 import (
    ExpressionBlockV1,
)
from inference.core.workflows.core_steps.formatters.first_non_empty_or_default.v1 import (
    FirstNonEmptyOrDefaultBlockV1,
)
from inference.core.workflows.core_steps.formatters.property_definition.v1 import (
    PropertyDefinitionBlockV1,
)
from inference.core.workflows.core_steps.fusion.detections_classes_replacement.v1 import (
    DetectionsClassesReplacementBlockV1,
)
from inference.core.workflows.core_steps.fusion.detections_consensus.v1 import (
    DetectionsConsensusBlockV1,
)
from inference.core.workflows.core_steps.fusion.detections_stitch.v1 import (
    DetectionsStitchBlockV1,
)
from inference.core.workflows.core_steps.fusion.dimension_collapse.v1 import (
    DimensionCollapseBlockV1,
)
from inference.core.workflows.core_steps.models.foundation.clip_comparison.v1 import (
    ClipComparisonBlockV1,
)
from inference.core.workflows.core_steps.models.foundation.cog_vlm.v1 import (
    CogVLMBlockV1,
)
from inference.core.workflows.core_steps.models.foundation.lmm.v1 import LMMBlockV1
from inference.core.workflows.core_steps.models.foundation.lmm_classifier.v1 import (
    LMMForClassificationBlockV1,
)
from inference.core.workflows.core_steps.models.foundation.ocr.v1 import OCRModelBlockV1
from inference.core.workflows.core_steps.models.foundation.openai.v1 import (
    OpenAIBlockV1,
)
from inference.core.workflows.core_steps.models.foundation.segment_anything2.v1 import (
    SegmentAnything2BlockV1,
)
from inference.core.workflows.core_steps.models.foundation.yolo_world.v1 import (
    YoloWorldModelBlockV1,
)
from inference.core.workflows.core_steps.models.roboflow.instance_segmentation.v1 import (
    RoboflowInstanceSegmentationModelBlockV1,
)
from inference.core.workflows.core_steps.models.roboflow.keypoint_detection.v1 import (
    RoboflowKeypointDetectionModelBlockV1,
)
from inference.core.workflows.core_steps.models.roboflow.multi_class_classification.v1 import (
    RoboflowClassificationModelBlockV1,
)
from inference.core.workflows.core_steps.models.roboflow.multi_label_classification.v1 import (
    RoboflowMultiLabelClassificationModelBlockV1,
)
from inference.core.workflows.core_steps.models.roboflow.object_detection.v1 import (
    RoboflowObjectDetectionModelBlockV1,
)
from inference.core.workflows.core_steps.models.third_party.barcode_detection.v1 import (
    BarcodeDetectorBlockV1,
)
from inference.core.workflows.core_steps.models.third_party.qr_code_detection.v1 import (
    QRCodeDetectorBlockV1,
)
from inference.core.workflows.core_steps.sinks.roboflow.custom_metadata.v1 import (
    RoboflowCustomMetadataBlockV1,
)
from inference.core.workflows.core_steps.sinks.roboflow.dataset_upload.v1 import (
    RoboflowDatasetUploadBlockV1,
)
from inference.core.workflows.core_steps.traditional.pixelationCount.v1 import (
    PixelationCountBlockV1,
)
from inference.core.workflows.core_steps.traditional.sift.v1 import SIFTBlockV1
from inference.core.workflows.core_steps.traditional.siftComparison.v1 import (
    SIFTComparisonBlockV1,
)
from inference.core.workflows.core_steps.traditional.templateMatching.v1 import (
    TemplateMatchingBlockV1,
)
from inference.core.workflows.core_steps.transformations.absolute_static_crop.v1 import (
    AbsoluteStaticCropBlockV1,
)
from inference.core.workflows.core_steps.transformations.detection_offset.v1 import (
    DetectionOffsetBlockV1,
)
from inference.core.workflows.core_steps.transformations.detections_filter.v1 import (
    DetectionsFilterBlockV1,
)
from inference.core.workflows.core_steps.transformations.detections_transformation.v1 import (
    DetectionsTransformationBlockV1,
)
from inference.core.workflows.core_steps.transformations.dynamic_crop.v1 import (
    DynamicCropBlockV1,
)
from inference.core.workflows.core_steps.transformations.dynamic_zones.v1 import (
    DynamicZonesBlockV1,
)
from inference.core.workflows.core_steps.transformations.image_slicer.v1 import (
    ImageSlicerBlockV1,
)
from inference.core.workflows.core_steps.transformations.perspective_correction.v1 import (
    PerspectiveCorrectionBlockV1,
)
from inference.core.workflows.core_steps.transformations.relative_static_crop.v1 import (
    RelativeStaticCropBlockV1,
)

# Utilities
from inference.core.workflows.core_steps.utilities.dominant_color.v1 import (
    DominantColorBlockV1,
)

# Visualizers
from inference.core.workflows.core_steps.visualizations.background_color.v1 import (
    BackgroundColorVisualizationBlockV1,
)
from inference.core.workflows.core_steps.visualizations.blur.v1 import (
    BlurVisualizationBlockV1,
)
from inference.core.workflows.core_steps.visualizations.bounding_box.v1 import (
    BoundingBoxVisualizationBlockV1,
)
from inference.core.workflows.core_steps.visualizations.circle.v1 import (
    CircleVisualizationBlockV1,
)
from inference.core.workflows.core_steps.visualizations.color.v1 import (
    ColorVisualizationBlockV1,
)
from inference.core.workflows.core_steps.visualizations.corner.v1 import (
    CornerVisualizationBlockV1,
)
from inference.core.workflows.core_steps.visualizations.crop.v1 import (
    CropVisualizationBlockV1,
)
from inference.core.workflows.core_steps.visualizations.dot.v1 import (
    DotVisualizationBlockV1,
)
from inference.core.workflows.core_steps.visualizations.ellipse.v1 import (
    EllipseVisualizationBlockV1,
)
from inference.core.workflows.core_steps.visualizations.halo.v1 import (
    HaloVisualizationBlockV1,
)
from inference.core.workflows.core_steps.visualizations.label.v1 import (
    LabelVisualizationBlockV1,
)
from inference.core.workflows.core_steps.visualizations.mask.v1 import (
    MaskVisualizationBlockV1,
)
from inference.core.workflows.core_steps.visualizations.pixelate.v1 import (
    PixelateVisualizationBlockV1,
)
from inference.core.workflows.core_steps.visualizations.polygon.v1 import (
    PolygonVisualizationBlockV1,
)
from inference.core.workflows.core_steps.visualizations.triangle.v1 import (
    TriangleVisualizationBlockV1,
)
from inference.core.workflows.execution_engine.entities.types import (
    BATCH_OF_BAR_CODE_DETECTION_KIND,
    BATCH_OF_BOOLEAN_KIND,
    BATCH_OF_CLASSIFICATION_PREDICTION_KIND,
    BATCH_OF_DICTIONARY_KIND,
    BATCH_OF_IMAGE_METADATA_KIND,
    BATCH_OF_IMAGES_KIND,
    BATCH_OF_INSTANCE_SEGMENTATION_PREDICTION_KIND,
    BATCH_OF_KEYPOINT_DETECTION_PREDICTION_KIND,
    BATCH_OF_OBJECT_DETECTION_PREDICTION_KIND,
    BATCH_OF_PARENT_ID_KIND,
    BATCH_OF_PREDICTION_TYPE_KIND,
    BATCH_OF_QR_CODE_DETECTION_KIND,
    BATCH_OF_SERIALISED_PAYLOADS_KIND,
    BATCH_OF_STRING_KIND,
    BATCH_OF_TOP_CLASS_KIND,
    BOOLEAN_KIND,
    DETECTION_KIND,
    DICTIONARY_KIND,
    FLOAT_KIND,
    FLOAT_ZERO_TO_ONE_KIND,
    IMAGE_KIND,
    INSTANCE_SEGMENTATION_PREDICTION_KIND,
    INTEGER_KIND,
    KEYPOINT_DETECTION_PREDICTION_KIND,
    LIST_OF_VALUES_KIND,
    OBJECT_DETECTION_PREDICTION_KIND,
    POINT_KIND,
    ROBOFLOW_API_KEY_KIND,
    ROBOFLOW_MODEL_ID_KIND,
    ROBOFLOW_PROJECT_KIND,
    STRING_KIND,
    WILDCARD_KIND,
    ZONE_KIND,
    Kind,
)
from inference.core.workflows.prototypes.block import WorkflowBlock

REGISTERED_INITIALIZERS = {
    "api_key": API_KEY,
    "cache": cache,
    "step_execution_mode": StepExecutionMode(WORKFLOWS_STEP_EXECUTION_MODE),
    "background_tasks": None,
    "thread_pool_executor": None,
}


def load_blocks() -> List[Type[WorkflowBlock]]:
    return [
        SegmentAnything2BlockV1,
        DetectionsConsensusBlockV1,
        ClipComparisonBlockV1,
        LMMBlockV1,
        LMMForClassificationBlockV1,
        OpenAIBlockV1,
        CogVLMBlockV1,
        OCRModelBlockV1,
        YoloWorldModelBlockV1,
        RoboflowInstanceSegmentationModelBlockV1,
        RoboflowKeypointDetectionModelBlockV1,
        RoboflowClassificationModelBlockV1,
        RoboflowMultiLabelClassificationModelBlockV1,
        RoboflowObjectDetectionModelBlockV1,
        BarcodeDetectorBlockV1,
        QRCodeDetectorBlockV1,
        AbsoluteStaticCropBlockV1,
        DynamicCropBlockV1,
        DetectionsFilterBlockV1,
        DetectionOffsetBlockV1,
        RelativeStaticCropBlockV1,
        DetectionsTransformationBlockV1,
        RoboflowDatasetUploadBlockV1,
        ContinueIfBlockV1,
        PerspectiveCorrectionBlockV1,
        DynamicZonesBlockV1,
        DetectionsClassesReplacementBlockV1,
        ExpressionBlockV1,
        PropertyDefinitionBlockV1,
        DimensionCollapseBlockV1,
        FirstNonEmptyOrDefaultBlockV1,
        BackgroundColorVisualizationBlockV1,
        BlurVisualizationBlockV1,
        BoundingBoxVisualizationBlockV1,
        CircleVisualizationBlockV1,
        ColorVisualizationBlockV1,
        CornerVisualizationBlockV1,
        CropVisualizationBlockV1,
        DotVisualizationBlockV1,
        EllipseVisualizationBlockV1,
        HaloVisualizationBlockV1,
        LabelVisualizationBlockV1,
        MaskVisualizationBlockV1,
        PixelateVisualizationBlockV1,
        PolygonVisualizationBlockV1,
        TriangleVisualizationBlockV1,
        RoboflowCustomMetadataBlockV1,
        DetectionsStitchBlockV1,
        ImageSlicerBlockV1,
<<<<<<< HEAD
        PixelationCountBlockV1,
        SIFTComparisonBlockV1,
        SIFTBlockV1,
        TemplateMatchingBlockV1,
=======
        DominantColorBlockV1,
>>>>>>> a0fac3bd
    ]


def load_kinds() -> List[Kind]:
    return [
        WILDCARD_KIND,
        IMAGE_KIND,
        BATCH_OF_IMAGES_KIND,
        ROBOFLOW_MODEL_ID_KIND,
        ROBOFLOW_PROJECT_KIND,
        ROBOFLOW_API_KEY_KIND,
        FLOAT_ZERO_TO_ONE_KIND,
        LIST_OF_VALUES_KIND,
        BATCH_OF_SERIALISED_PAYLOADS_KIND,
        BOOLEAN_KIND,
        BATCH_OF_BOOLEAN_KIND,
        INTEGER_KIND,
        STRING_KIND,
        BATCH_OF_STRING_KIND,
        BATCH_OF_TOP_CLASS_KIND,
        FLOAT_KIND,
        DICTIONARY_KIND,
        BATCH_OF_DICTIONARY_KIND,
        BATCH_OF_CLASSIFICATION_PREDICTION_KIND,
        DETECTION_KIND,
        POINT_KIND,
        ZONE_KIND,
        OBJECT_DETECTION_PREDICTION_KIND,
        BATCH_OF_OBJECT_DETECTION_PREDICTION_KIND,
        INSTANCE_SEGMENTATION_PREDICTION_KIND,
        BATCH_OF_INSTANCE_SEGMENTATION_PREDICTION_KIND,
        KEYPOINT_DETECTION_PREDICTION_KIND,
        BATCH_OF_KEYPOINT_DETECTION_PREDICTION_KIND,
        BATCH_OF_QR_CODE_DETECTION_KIND,
        BATCH_OF_BAR_CODE_DETECTION_KIND,
        BATCH_OF_PREDICTION_TYPE_KIND,
        BATCH_OF_PARENT_ID_KIND,
        BATCH_OF_IMAGE_METADATA_KIND,
    ]<|MERGE_RESOLUTION|>--- conflicted
+++ resolved
@@ -261,14 +261,11 @@
         RoboflowCustomMetadataBlockV1,
         DetectionsStitchBlockV1,
         ImageSlicerBlockV1,
-<<<<<<< HEAD
+        DominantColorBlockV1,
         PixelationCountBlockV1,
         SIFTComparisonBlockV1,
         SIFTBlockV1,
         TemplateMatchingBlockV1,
-=======
-        DominantColorBlockV1,
->>>>>>> a0fac3bd
     ]
 
 
