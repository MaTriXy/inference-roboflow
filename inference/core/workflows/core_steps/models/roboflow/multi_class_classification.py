from typing import Any, Dict, List, Literal, Optional, Tuple, Type, Union

from pydantic import AliasChoices, ConfigDict, Field

from inference.core.entities.requests.inference import ClassificationInferenceRequest
from inference.core.env import (
    HOSTED_CLASSIFICATION_URL,
    LOCAL_INFERENCE_API_URL,
    WORKFLOWS_REMOTE_API_TARGET,
    WORKFLOWS_REMOTE_EXECUTION_MAX_STEP_BATCH_SIZE,
    WORKFLOWS_REMOTE_EXECUTION_MAX_STEP_CONCURRENT_REQUESTS,
)
from inference.core.managers.base import ModelManager
<<<<<<< HEAD
from inference.core.workflows.constants import PARENT_ID_KEY, ROOT_PARENT_ID_KEY
from inference.core.workflows.core_steps.common.utils import (
    attach_prediction_type_info,
)
from inference.core.workflows.entities.base import OutputDefinition, Batch, WorkflowImageData
=======
from inference.core.workflows.constants import PARENT_ID_KEY, PREDICTION_TYPE_KEY
from inference.core.workflows.entities.base import OutputDefinition
>>>>>>> 5b27257c
from inference.core.workflows.entities.types import (
    BATCH_OF_CLASSIFICATION_PREDICTION_KIND,
    BOOLEAN_KIND,
    FLOAT_ZERO_TO_ONE_KIND,
    ROBOFLOW_MODEL_ID_KIND,
    ROBOFLOW_PROJECT_KIND,
    FloatZeroToOne,
    FlowControl,
    StepOutputImageSelector,
    WorkflowImageSelector,
    WorkflowParameterSelector,
)
from inference.core.workflows.prototypes.block import (
    WorkflowBlock,
    WorkflowBlockManifest,
)
from inference_sdk import InferenceConfiguration, InferenceHTTPClient

LONG_DESCRIPTION = """
Run inference on a multi-class classification model hosted on or uploaded to Roboflow.

You can query any model that is private to your account, or any public model available 
on [Roboflow Universe](https://universe.roboflow.com).

You will need to set your Roboflow API key in your Inference environment to use this 
block. To learn more about setting your Roboflow API key, [refer to the Inference 
documentation](https://inference.roboflow.com/quickstart/configure_api_key/).
"""


class BlockManifest(WorkflowBlockManifest):
    model_config = ConfigDict(
        json_schema_extra={
            "short_description": "Run a classification model.",
            "long_description": LONG_DESCRIPTION,
            "license": "Apache-2.0",
            "block_type": "model",
        },
        protected_namespaces=(),
    )
    type: Literal["RoboflowClassificationModel", "ClassificationModel"]
    images: Union[WorkflowImageSelector, StepOutputImageSelector] = Field(
        description="Reference at image to be used as input for step processing",
        examples=["$inputs.image", "$steps.cropping.crops"],
        validation_alias=AliasChoices("images", "image"),
    )
    model_id: Union[WorkflowParameterSelector(kind=[ROBOFLOW_MODEL_ID_KIND]), str] = (
        Field(
            description="Roboflow model identifier",
            examples=["my_project/3", "$inputs.model"],
        )
    )
    confidence: Union[
        FloatZeroToOne,
        WorkflowParameterSelector(kind=[FLOAT_ZERO_TO_ONE_KIND]),
    ] = Field(
        default=0.4,
        description="Confidence threshold for predictions",
        examples=[0.3, "$inputs.confidence_threshold"],
    )
    disable_active_learning: Union[
        bool, WorkflowParameterSelector(kind=[BOOLEAN_KIND])
    ] = Field(
        default=True,
        description="Parameter to decide if Active Learning data sampling is disabled for the model",
        examples=[True, "$inputs.disable_active_learning"],
    )
    active_learning_target_dataset: Union[
        WorkflowParameterSelector(kind=[ROBOFLOW_PROJECT_KIND]), Optional[str]
    ] = Field(
        default=None,
        description="Target dataset for Active Learning data sampling - see Roboflow Active Learning "
        "docs for more information",
        examples=["my_project", "$inputs.al_target_project"],
    )

    @classmethod
    def describe_outputs(cls) -> List[OutputDefinition]:
        return [
            OutputDefinition(
                name="predictions", kind=[BATCH_OF_CLASSIFICATION_PREDICTION_KIND]
            ),
        ]


class RoboflowClassificationModelBlock(WorkflowBlock):

    def __init__(
        self,
        model_manager: ModelManager,
        api_key: Optional[str],
    ):
        self._model_manager = model_manager
        self._api_key = api_key

    @classmethod
    def get_init_parameters(cls) -> List[str]:
        return ["model_manager", "api_key"]

    @classmethod
    def get_manifest(cls) -> Type[WorkflowBlockManifest]:
        return BlockManifest

    async def run_locally(
        self,
        images: Batch[Optional[WorkflowImageData]],
        model_id: str,
        confidence: Optional[float],
        disable_active_learning: Optional[bool],
        active_learning_target_dataset: Optional[str],
    ) -> Union[List[Dict[str, Any]], Tuple[List[Dict[str, Any]], FlowControl]]:
        non_empty_images = [i for i in images.iter_nonempty()]
        non_empty_inference_images = [i.to_inference_format(numpy_preferred=True) for i in non_empty_images]
        request = ClassificationInferenceRequest(
            api_key=self._api_key,
            model_id=model_id,
            image=non_empty_inference_images,
            confidence=confidence,
            disable_active_learning=disable_active_learning,
            source="workflow-execution",
            active_learning_target_dataset=active_learning_target_dataset,
        )
        self._model_manager.add_model(
            model_id=model_id,
            api_key=self._api_key,
        )
        predictions = await self._model_manager.infer_from_request(
            model_id=model_id, request=request
        )
        if isinstance(predictions, list):
            predictions = [
                e.model_dump(by_alias=True, exclude_none=True) for e in predictions
            ]
        else:
<<<<<<< HEAD
            predictions = [predictions.dict(by_alias=True, exclude_none=True)]
        results = self._post_process_result(
=======
            predictions = [predictions.model_dump(by_alias=True, exclude_none=True)]
        return self._post_process_result(
>>>>>>> 5b27257c
            predictions=predictions,
            images=non_empty_images,
        )
        return images.align_batch_results(results=results, null_element={"predictions": None})

    async def run_remotely(
        self,
        images: Batch[Optional[WorkflowImageData]],
        model_id: str,
        confidence: Optional[float],
        disable_active_learning: Optional[bool],
        active_learning_target_dataset: Optional[str],
    ) -> Union[List[Dict[str, Any]], Tuple[List[Dict[str, Any]], FlowControl]]:
        api_url = (
            LOCAL_INFERENCE_API_URL
            if WORKFLOWS_REMOTE_API_TARGET != "hosted"
            else HOSTED_CLASSIFICATION_URL
        )
        client = InferenceHTTPClient(
            api_url=api_url,
            api_key=self._api_key,
        )
        if WORKFLOWS_REMOTE_API_TARGET == "hosted":
            client.select_api_v0()
        client_config = InferenceConfiguration(
            confidence_threshold=confidence,
            disable_active_learning=disable_active_learning,
            active_learning_target_dataset=active_learning_target_dataset,
            max_batch_size=WORKFLOWS_REMOTE_EXECUTION_MAX_STEP_BATCH_SIZE,
            max_concurrent_requests=WORKFLOWS_REMOTE_EXECUTION_MAX_STEP_CONCURRENT_REQUESTS,
            source="workflow-execution",
        )
        client.configure(inference_configuration=client_config)
        non_empty_images = [i for i in images.iter_nonempty()]
        non_empty_inference_images = [i.numpy_image for i in non_empty_images]
        predictions = await client.infer_async(
            inference_input=non_empty_inference_images,
            model_id=model_id,
        )
        if not isinstance(predictions, list):
            predictions = [predictions]
        results = self._post_process_result(
            predictions=predictions,
            images=non_empty_images,
        )
        return images.align_batch_results(results=results, null_element={"predictions": None})

    def _post_process_result(
        self,
        images: List[WorkflowImageData],
        predictions: List[dict],
    ) -> List[dict]:
<<<<<<< HEAD
        predictions = attach_prediction_type_info(
            predictions=predictions,
            prediction_type="classification",
        )
        for prediction, image in zip(predictions, images):
            predictions[PARENT_ID_KEY] = image.parent_metadata.parent_id
            predictions[ROOT_PARENT_ID_KEY] = image.workflow_root_ancestor_metadata.parent_id
        return [{"predictions": prediction} for prediction in predictions]
=======
        for p, i in zip(predictions, images):
            p[PREDICTION_TYPE_KEY] = "lmm"
            p[PARENT_ID_KEY] = i[PARENT_ID_KEY]
        return predictions
>>>>>>> 5b27257c
<|MERGE_RESOLUTION|>--- conflicted
+++ resolved
@@ -11,16 +11,13 @@
     WORKFLOWS_REMOTE_EXECUTION_MAX_STEP_CONCURRENT_REQUESTS,
 )
 from inference.core.managers.base import ModelManager
-<<<<<<< HEAD
 from inference.core.workflows.constants import PARENT_ID_KEY, ROOT_PARENT_ID_KEY
-from inference.core.workflows.core_steps.common.utils import (
-    attach_prediction_type_info,
-)
-from inference.core.workflows.entities.base import OutputDefinition, Batch, WorkflowImageData
-=======
-from inference.core.workflows.constants import PARENT_ID_KEY, PREDICTION_TYPE_KEY
-from inference.core.workflows.entities.base import OutputDefinition
->>>>>>> 5b27257c
+from inference.core.workflows.core_steps.common.utils import attach_prediction_type_info
+from inference.core.workflows.entities.base import (
+    Batch,
+    OutputDefinition,
+    WorkflowImageData,
+)
 from inference.core.workflows.entities.types import (
     BATCH_OF_CLASSIFICATION_PREDICTION_KIND,
     BOOLEAN_KIND,
@@ -133,7 +130,9 @@
         active_learning_target_dataset: Optional[str],
     ) -> Union[List[Dict[str, Any]], Tuple[List[Dict[str, Any]], FlowControl]]:
         non_empty_images = [i for i in images.iter_nonempty()]
-        non_empty_inference_images = [i.to_inference_format(numpy_preferred=True) for i in non_empty_images]
+        non_empty_inference_images = [
+            i.to_inference_format(numpy_preferred=True) for i in non_empty_images
+        ]
         request = ClassificationInferenceRequest(
             api_key=self._api_key,
             model_id=model_id,
@@ -155,17 +154,14 @@
                 e.model_dump(by_alias=True, exclude_none=True) for e in predictions
             ]
         else:
-<<<<<<< HEAD
-            predictions = [predictions.dict(by_alias=True, exclude_none=True)]
+            predictions = [predictions.model_dump(by_alias=True, exclude_none=True)]
         results = self._post_process_result(
-=======
-            predictions = [predictions.model_dump(by_alias=True, exclude_none=True)]
-        return self._post_process_result(
->>>>>>> 5b27257c
             predictions=predictions,
             images=non_empty_images,
         )
-        return images.align_batch_results(results=results, null_element={"predictions": None})
+        return images.align_batch_results(
+            results=results, null_element={"predictions": None}
+        )
 
     async def run_remotely(
         self,
@@ -207,25 +203,22 @@
             predictions=predictions,
             images=non_empty_images,
         )
-        return images.align_batch_results(results=results, null_element={"predictions": None})
+        return images.align_batch_results(
+            results=results, null_element={"predictions": None}
+        )
 
     def _post_process_result(
         self,
         images: List[WorkflowImageData],
         predictions: List[dict],
     ) -> List[dict]:
-<<<<<<< HEAD
         predictions = attach_prediction_type_info(
             predictions=predictions,
             prediction_type="classification",
         )
         for prediction, image in zip(predictions, images):
             predictions[PARENT_ID_KEY] = image.parent_metadata.parent_id
-            predictions[ROOT_PARENT_ID_KEY] = image.workflow_root_ancestor_metadata.parent_id
-        return [{"predictions": prediction} for prediction in predictions]
-=======
-        for p, i in zip(predictions, images):
-            p[PREDICTION_TYPE_KEY] = "lmm"
-            p[PARENT_ID_KEY] = i[PARENT_ID_KEY]
-        return predictions
->>>>>>> 5b27257c
+            predictions[ROOT_PARENT_ID_KEY] = (
+                image.workflow_root_ancestor_metadata.parent_id
+            )
+        return [{"predictions": prediction} for prediction in predictions]