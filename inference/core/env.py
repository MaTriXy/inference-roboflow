import os
import uuid

from dotenv import load_dotenv

from inference.core.utils.environment import safe_split_value, str2bool

load_dotenv(os.getcwd() + "/.env")

# The project name, default is "roboflow-platform"
PROJECT = os.getenv("PROJECT", "roboflow-platform")

# Allow numpy input, default is True
ALLOW_NUMPY_INPUT = str2bool(os.getenv("ALLOW_NUMPY_INPUT", True))

# List of allowed origins
ALLOW_ORIGINS = os.getenv("ALLOW_ORIGINS", "")
ALLOW_ORIGINS = ALLOW_ORIGINS.split(",")

# Base URL for the API
API_BASE_URL = os.getenv(
    "API_BASE_URL",
    "https://api.roboflow.com"
    if PROJECT == "roboflow-platform"
    else "https://api.roboflow.one",
)

# Debug flag for the API, default is False
API_DEBUG = os.getenv("API_DEBUG", False)

# API key, default is None
API_KEY = os.getenv("ROBOFLOW_API_KEY", None) or os.getenv("API_KEY", None)

# AWS access key ID, default is None
AWS_ACCESS_KEY_ID = os.getenv("AWS_ACCESS_KEY_ID", None)

# AWS secret access key, default is None
AWS_SECRET_ACCESS_KEY = os.getenv("AWS_SECRET_ACCESS_KEY", None)

# CLIP version ID, default is "ViT-B-16"
CLIP_VERSION_ID = os.getenv("CLIP_VERSION_ID", "ViT-B-16")

# CLIP model ID
CLIP_MODEL_ID = f"clip/{CLIP_VERSION_ID}"

# Gaze version ID, default is "L2CS"
GAZE_VERSION_ID = os.getenv("GAZE_VERSION_ID", "L2CS")

# Gaze model ID
GAZE_MODEL_ID = f"gaze/{CLIP_VERSION_ID}"

# Maximum batch size for GAZE, default is 8
GAZE_MAX_BATCH_SIZE = int(os.getenv("GAZE_MAX_BATCH_SIZE", 8))

# Maximum batch size for CLIP, default is 8
CLIP_MAX_BATCH_SIZE = int(os.getenv("CLIP_MAX_BATCH_SIZE", 8))

# Class agnostic NMS flag, default is False
CLASS_AGNOSTIC_NMS = str2bool(os.getenv("CLASS_AGNOSTIC_NMS", False))

# Confidence threshold, default is 50%
CONFIDENCE = float(os.getenv("CONFIDENCE", 0.5))

# Flag to enable core models, default is True
CORE_MODELS_ENABLED = str2bool(os.getenv("CORE_MODELS_ENABLED", True))

# Flag to enable CLIP core model, default is True
CORE_MODEL_CLIP_ENABLED = str2bool(os.getenv("CORE_MODEL_CLIP_ENABLED", True))

# Flag to enable SAM core model, default is True
CORE_MODEL_SAM_ENABLED = str2bool(os.getenv("CORE_MODEL_SAM_ENABLED", True))

# Flag to enable GAZE core model, default is True
CORE_MODEL_GAZE_ENABLED = str2bool(os.getenv("CORE_MODEL_GAZE_ENABLED", True))

<<<<<<< HEAD
# Flag to enable DocTR core model, default is True
CORE_MODEL_DOCTR_ENABLED = bool_env(os.getenv("CORE_MODEL_DOCTR_ENABLED", True))

# Device ID, default is "sample-device-id"
=======
# ID of host device, default is None
>>>>>>> 920a6153
DEVICE_ID = os.getenv("DEVICE_ID", None)

# Flag to disable inference cache, default is False
DISABLE_INFERENCE_CACHE = str2bool(os.getenv("DISABLE_INFERENCE_CACHE", False))

# Flag to disable auto-orientation preprocessing, default is False
DISABLE_PREPROC_AUTO_ORIENT = str2bool(os.getenv("DISABLE_PREPROC_AUTO_ORIENT", False))

# Flag to disable contrast preprocessing, default is False
DISABLE_PREPROC_CONTRAST = str2bool(os.getenv("DISABLE_PREPROC_CONTRAST", False))

# Flag to disable grayscale preprocessing, default is False
DISABLE_PREPROC_GRAYSCALE = str2bool(os.getenv("DISABLE_PREPROC_GRAYSCALE", False))

# Flag to disable static crop preprocessing, default is False
DISABLE_PREPROC_STATIC_CROP = str2bool(os.getenv("DISABLE_PREPROC_STATIC_CROP", False))

# Flag to disable version check, default is False
DISABLE_VERSION_CHECK = str2bool(os.getenv("DISABLE_VERSION_CHECK", False))

# ElastiCache endpoint
ELASTICACHE_ENDPOINT = os.environ.get(
    "ELASTICACHE_ENDPOINT",
    "roboflow-infer-prod.ljzegl.cfg.use2.cache.amazonaws.com:11211"
    if PROJECT == "roboflow-platform"
    else "roboflow-infer.ljzegl.cfg.use2.cache.amazonaws.com:11211",
)

# Flag to enable byte track, default is False
ENABLE_BYTE_TRACK = str2bool(os.getenv("ENABLE_BYTE_TRACK", False))

# Flag to enforce FPS, default is False
ENFORCE_FPS = str2bool(os.getenv("ENFORCE_FPS", False))

# Flag to fix batch size, default is False
FIX_BATCH_SIZE = str2bool(os.getenv("FIX_BATCH_SIZE", False))

# Host, default is "0.0.0.0"
HOST = os.getenv("HOST", "0.0.0.0")

# IoU threshold, default is 0.5
IOU_THRESHOLD = float(os.getenv("IOU_THRESHOLD", 0.5))

# IP broadcast address, default is "127.0.0.1"
IP_BROADCAST_ADDR = os.getenv("IP_BROADCAST_ADDR", "127.0.0.1")

# IP broadcast port, default is 37020
IP_BROADCAST_PORT = int(os.getenv("IP_BROADCAST_PORT", 37020))

# Flag to enable JSON response, default is True
JSON_RESPONSE = str2bool(os.getenv("JSON_RESPONSE", True))

# Lambda flag, default is False
LAMBDA = str2bool(os.getenv("LAMBDA", False))

# Flag to enable legacy route, default is True
LEGACY_ROUTE_ENABLED = str2bool(os.getenv("LEGACY_ROUTE_ENABLED", True))

# License server, default is None
LICENSE_SERVER = os.getenv("LICENSE_SERVER", None)

# Log level, default is "INFO"
LOG_LEVEL = os.getenv("LOG_LEVEL", "INFO")

# Maximum number of active models, default is 8
MAX_ACTIVE_MODELS = int(os.getenv("MAX_ACTIVE_MODELS", 8))

# Maximum batch size, default is 8
MAX_BATCH_SIZE = os.getenv("MAX_BATCH_SIZE", None)
if MAX_BATCH_SIZE is not None:
    MAX_BATCH_SIZE = int(MAX_BATCH_SIZE)
else:
    MAX_BATCH_SIZE = float("inf")

# Maximum number of candidates, default is 3000
MAX_CANDIDATES = int(os.getenv("MAX_CANDIDATES", 3000))

# Maximum number of detections, default is 300
MAX_DETECTIONS = int(os.getenv("MAX_DETECTIONS", 300))

# Loop interval for expiration of memory cache, default is 5
MEMORY_CACHE_EXPIRE_INTERVAL = int(os.getenv("MEMORY_CACHE_EXPIRE_INTERVAL", 5))

# Metrics enabled flag, default is True
METRICS_ENABLED = str2bool(os.getenv("METRICS_ENABLED", True))
if LAMBDA:
    METRICS_ENABLED = False

# Interval for metrics aggregation, default is 60
METRICS_INTERVAL = int(os.getenv("METRICS_INTERVAL", 60))

# URL for posting metrics to Roboflow API, default is "{API_BASE_URL}/device-stats"
METRICS_URL = os.getenv("METRICS_URL", f"{API_BASE_URL}/device-healthcheck")

# Model cache directory, default is "/tmp/cache"
MODEL_CACHE_DIR = os.getenv("MODEL_CACHE_DIR", "/tmp/cache")

# Model ID, default is None
MODEL_ID = os.getenv("MODEL_ID")

# Number of workers, default is 1
NUM_WORKERS = int(os.getenv("NUM_WORKERS", 1))

ONNXRUNTIME_EXECUTION_PROVIDERS = os.getenv(
    "ONNXRUNTIME_EXECUTION_PROVIDERS", "[CUDAExecutionProvider,CPUExecutionProvider]"
)

# Port, default is 9001
PORT = int(os.getenv("PORT", 9001))

# Profile flag, default is False
PROFILE = str2bool(os.getenv("PROFILE", False))

# Redis host, default is None
REDIS_HOST = os.getenv("REDIS_HOST", None)

# Redis port, default is 6379
REDIS_PORT = int(os.getenv("REDIS_PORT", 6379))

# Required ONNX providers, default is None
REQUIRED_ONNX_PROVIDERS = safe_split_value(os.getenv("REQUIRED_ONNX_PROVIDERS", None))

# Roboflow server UUID
ROBOFLOW_SERVER_UUID = os.getenv("ROBOFLOW_SERVER_UUID", str(uuid.uuid4()))

# Roboflow service secret, default is None
ROBOFLOW_SERVICE_SECRET = os.getenv("ROBOFLOW_SERVICE_SECRET", None)

# Maximum embedding cache size for SAM, default is 10
SAM_MAX_EMBEDDING_CACHE_SIZE = int(os.getenv("SAM_MAX_EMBEDDING_CACHE_SIZE", 10))

# SAM version ID, default is "vit_h"
SAM_VERSION_ID = os.getenv("SAM_VERSION_ID", "vit_h")

# Device ID, default is "sample-device-id"
INFERENCE_SERVER_ID = os.getenv("INFERENCE_SERVER_ID", None)

# Stream ID, default is None
STREAM_ID = os.getenv("STREAM_ID")
try:
    STREAM_ID = int(STREAM_ID)
except (TypeError, ValueError):
    pass

# Tags used for device management
TAGS = safe_split_value(os.getenv("TAGS", ""))

# TensorRT cache path, default is MODEL_CACHE_DIR
TENSORRT_CACHE_PATH = os.getenv("TENSORRT_CACHE_PATH", MODEL_CACHE_DIR)

# Set TensorRT cache path
os.environ["ORT_TENSORRT_CACHE_PATH"] = TENSORRT_CACHE_PATH

# Version check mode, one of "once" or "continuous", default is "once"
VERSION_CHECK_MODE = os.getenv("VERSION_CHECK_MODE", "once")

# Metlo key, default is None
METLO_KEY = os.getenv("METLO_KEY", None)

# Core model bucket
CORE_MODEL_BUCKET = os.getenv(
    "CORE_MODEL_BUCKET",
    "roboflow-core-model-prod"
    if PROJECT == "roboflow-platform"
    else "roboflow-core-model-staging",
)

# Inference bucket
INFER_BUCKET = os.getenv(
    "INFER_BUCKET",
    "roboflow-infer-prod"
    if PROJECT == "roboflow-platform"
    else "roboflow-infer-staging",
)<|MERGE_RESOLUTION|>--- conflicted
+++ resolved
@@ -73,14 +73,10 @@
 # Flag to enable GAZE core model, default is True
 CORE_MODEL_GAZE_ENABLED = str2bool(os.getenv("CORE_MODEL_GAZE_ENABLED", True))
 
-<<<<<<< HEAD
 # Flag to enable DocTR core model, default is True
-CORE_MODEL_DOCTR_ENABLED = bool_env(os.getenv("CORE_MODEL_DOCTR_ENABLED", True))
-
-# Device ID, default is "sample-device-id"
-=======
+CORE_MODEL_DOCTR_ENABLED = str2bool(os.getenv("CORE_MODEL_DOCTR_ENABLED", True))
+
 # ID of host device, default is None
->>>>>>> 920a6153
 DEVICE_ID = os.getenv("DEVICE_ID", None)
 
 # Flag to disable inference cache, default is False
