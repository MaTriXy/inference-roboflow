import importlib
from typing import Any

from inference.core.env import (
    CORE_MODEL_CLIP_ENABLED,
    CORE_MODEL_DOCTR_ENABLED,
    CORE_MODEL_GAZE_ENABLED,
    CORE_MODEL_GROUNDINGDINO_ENABLED,
    CORE_MODEL_SAM2_ENABLED,
    CORE_MODEL_SAM_ENABLED,
    CORE_MODEL_YOLO_WORLD_ENABLED,
    CORE_MODELS_ENABLED,
    DEPTH_ESTIMATION_ENABLED,
)

_MODEL_REGISTRY: dict[str, Any] = {}

CORE_MODELS = {
    "Clip": ("inference.models.clip", CORE_MODEL_CLIP_ENABLED),
    "Gaze": ("inference.models.gaze", CORE_MODEL_GAZE_ENABLED),
    "SegmentAnything": ("inference.models.sam", CORE_MODEL_SAM_ENABLED),
    "SegmentAnything2": ("inference.models.sam2", CORE_MODEL_SAM2_ENABLED),
    "DocTR": ("inference.models.doctr", CORE_MODEL_DOCTR_ENABLED),
    "GroundingDINO": (
        "inference.models.grounding_dino",
        CORE_MODEL_GROUNDINGDINO_ENABLED,
    ),
    "YOLOWorld": ("inference.models.yolo_world", CORE_MODEL_YOLO_WORLD_ENABLED),
}

<<<<<<< HEAD
OPTIONAL_MODELS = {
    "PaliGemma": "inference.models.paligemma",
    "LoRAPaliGemma": "inference.models.paligemma",
    "Florence2": "inference.models.florence2",
    "LoRAFlorence2": "inference.models.florence2",
    "Qwen25VL": "inference.models.qwen25vl",
    "LoRAQwen25VL": "inference.models.qwen25vl",
    "TrOCR": "inference.models.trocr",
    "SmolVLM": "inference.models.smolvlm",
    "Moondream2": "inference.models.moondream2",
}
=======
    if DEPTH_ESTIMATION_ENABLED:
        try:
            from inference.models.depth_estimation.depthestimation import DepthEstimator
        except:
            pass

    if CORE_MODEL_SAM_ENABLED:
        try:
            from inference.models.sam import SegmentAnything
        except:
            pass
>>>>>>> 0d8c30fd

STANDARD_MODELS = {
    "ResNetClassification": "inference.models.resnet",
    "RFDETRObjectDetection": "inference.models.rfdetr",
    "VitClassification": "inference.models.vit",
    "YOLACT": "inference.models.yolact",
    "YOLONASObjectDetection": "inference.models.yolonas",
    "YOLOv5InstanceSegmentation": "inference.models.yolov5",
    "YOLOv5ObjectDetection": "inference.models.yolov5",
    "YOLOv7InstanceSegmentation": "inference.models.yolov7",
    "YOLOv8Classification": "inference.models.yolov8",
    "YOLOv8InstanceSegmentation": "inference.models.yolov8",
    "YOLOv8KeypointsDetection": "inference.models.yolov8",
    "YOLOv8ObjectDetection": "inference.models.yolov8",
    "YOLOv9ObjectDetection": "inference.models.yolov9",
    "YOLOv10ObjectDetection": "inference.models.yolov10",
    "YOLOv11InstanceSegmentation": "inference.models.yolov11",
    "YOLOv11KeypointsDetection": "inference.models.yolov11",
    "YOLOv11ObjectDetection": "inference.models.yolov11",
    "YOLOv12ObjectDetection": "inference.models.yolov12",
}


def get_model_class(name: str) -> Any:
    """Lazily import and return a model class."""
    if name in _MODEL_REGISTRY:
        return _MODEL_REGISTRY[name]

    # Handle core models with environment flags
    if CORE_MODELS_ENABLED and name in CORE_MODELS:
        module_path, flag_enabled = CORE_MODELS[name]
        if flag_enabled:
            module = importlib.import_module(module_path)
            _MODEL_REGISTRY[name] = getattr(module, name)

    # Handle optional models
    elif name in OPTIONAL_MODELS:
        module_path = OPTIONAL_MODELS[name]
        module = importlib.import_module(module_path)
        _MODEL_REGISTRY[name] = getattr(module, name)

    # Handle standard models
    elif name in STANDARD_MODELS:
        module_path = STANDARD_MODELS[name]
        module = importlib.import_module(module_path)
        _MODEL_REGISTRY[name] = getattr(module, name)

    return _MODEL_REGISTRY.get(name)


def __getattr__(name: str) -> Any:
    """Implement lazy loading for model classes."""
    if name in __all__:
        return get_model_class(name)
    raise AttributeError(f"module 'inference.models' has no attribute '{name}'")


__all__ = (
    list(CORE_MODELS.keys())
    + list(OPTIONAL_MODELS.keys())
    + list(STANDARD_MODELS.keys())
)<|MERGE_RESOLUTION|>--- conflicted
+++ resolved
@@ -26,9 +26,9 @@
         CORE_MODEL_GROUNDINGDINO_ENABLED,
     ),
     "YOLOWorld": ("inference.models.yolo_world", CORE_MODEL_YOLO_WORLD_ENABLED),
+    "DepthEstimator": ("inference.models.depth_estimation.depthestimation", DEPTH_ESTIMATION_ENABLED),
 }
 
-<<<<<<< HEAD
 OPTIONAL_MODELS = {
     "PaliGemma": "inference.models.paligemma",
     "LoRAPaliGemma": "inference.models.paligemma",
@@ -40,19 +40,6 @@
     "SmolVLM": "inference.models.smolvlm",
     "Moondream2": "inference.models.moondream2",
 }
-=======
-    if DEPTH_ESTIMATION_ENABLED:
-        try:
-            from inference.models.depth_estimation.depthestimation import DepthEstimator
-        except:
-            pass
-
-    if CORE_MODEL_SAM_ENABLED:
-        try:
-            from inference.models.sam import SegmentAnything
-        except:
-            pass
->>>>>>> 0d8c30fd
 
 STANDARD_MODELS = {
     "ResNetClassification": "inference.models.resnet",
